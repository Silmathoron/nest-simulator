--- conflicted
+++ resolved
@@ -49,13 +49,8 @@
 nest.Connect(l1, l1,
              {'rule': 'pairwise_bernoulli',
               'p': nest.distributions.gaussian(nest.spatial.distance,
-<<<<<<< HEAD
-                                                  std_deviation=0.25),
+                                               std_deviation=0.25),
               'allow_autapses': False,
-=======
-                                               std_deviation=0.25),
-              'autapses': False,
->>>>>>> 62abcfda
               'mask': {'volume': {'lower_left': [-0.75, -0.75, -0.75],
                                   'upper_right': [0.75, 0.75, 0.75]}}})
 
