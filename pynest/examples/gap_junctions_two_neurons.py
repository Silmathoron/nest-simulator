--- conflicted
+++ resolved
@@ -21,11 +21,7 @@
 
 """
 Gap Junctions: Two neuron example
-<<<<<<< HEAD
----------------------------------
-=======
 ------------------
->>>>>>> 12a6841f
 
 This script simulates two Hodgkin-Huxley neurons of type `hh_psc_alpha_gap`
 connected by a gap junction. Both neurons receive a constant current of
