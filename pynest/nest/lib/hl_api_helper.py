--- conflicted
+++ resolved
@@ -548,13 +548,8 @@
     """
 
     deprecated_models = {'subnet': 'GIDCollection',
-<<<<<<< HEAD
-                         'iaf_psc_alpha_canon': 'iaf_psc_alpha_ps',
-                         'aeif_cond_alpha_RK5': 'aeif_cond_alpha'}
-=======
                          'aeif_cond_alpha_RK5': 'aeif_cond_alpha',
                          'iaf_psc_alpha_canon': 'iaf_psc_alpha_ps'}
->>>>>>> f6f05c95
 
     if model in deprecated_models:
         text = "The {0} model is deprecated and will be removed in a \
