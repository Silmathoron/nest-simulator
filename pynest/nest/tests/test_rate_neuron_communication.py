# -*- coding: utf-8 -*-
#
# test_rate_neuron_communication.py
#
# This file is part of NEST.
#
# Copyright (C) 2004 The NEST Initiative
#
# NEST is free software: you can redistribute it and/or modify
# it under the terms of the GNU General Public License as published by
# the Free Software Foundation, either version 2 of the License, or
# (at your option) any later version.
#
# NEST is distributed in the hope that it will be useful,
# but WITHOUT ANY WARRANTY; without even the implied warranty of
# MERCHANTABILITY or FITNESS FOR A PARTICULAR PURPOSE.  See the
# GNU General Public License for more details.
#
# You should have received a copy of the GNU General Public License
# along with NEST.  If not, see <http://www.gnu.org/licenses/>.

# This test checks interactions between rate neurons, i.e.
# the delay, weight and nonlinearities of rate neurons.

import nest
import unittest
import math
import numpy as np


def H(x):
    return 0.5 * (np.sign(x) + 1.)


@nest.check_stack
class RateNeuronCommunicationTestCase(unittest.TestCase):

    """Check rate_neuron"""

    def setUp(self):
        # test parameter
        self.rtol = 0.05

        # neuron parameters
        self.neuron_params = {'tau': 5., 'std': 0.}
        self.neuron_params2 = self.neuron_params.copy()
        self.neuron_params2.update({'mult_coupling': True})
        self.neuron_params3 = self.neuron_params.copy()
        self.neuron_params3.update({'rectify_output': True, 'rate': 1.})
        self.drive = 1.5
        self.delay = 2.
        self.weight = 0.5

        # simulation parameters
        self.simtime = 100.
        self.dt = 0.1

        nest.set_verbosity('M_WARNING')
        nest.ResetKernel()
        nest.SetKernelStatus({'resolution': self.dt, 'use_wfr': True})

        # set up rate neuron network
        self.rate_neuron_drive = nest.Create(
            'lin_rate_ipn', params={'rate': self.drive,
                                    'mean': self.drive, 'std': 0.})
        self.rate_neuron_negative_drive = nest.Create(
            'lin_rate_ipn', params={'rate': -self.drive,
                                    'mean': -self.drive, 'std': 0.})

        self.rate_neuron_1 = nest.Create(
            'lin_rate_ipn', params=self.neuron_params)
        self.rate_neuron_2 = nest.Create(
            'tanh_rate_ipn', params=self.neuron_params)
        self.rate_neuron_3 = nest.Create(
            'threshold_lin_rate_ipn', params=self.neuron_params)
        self.rate_neuron_4 = nest.Create(
            'lin_rate_ipn', params=self.neuron_params2)
        self.rate_neuron_5 = nest.Create(
            'lin_rate_ipn', params=self.neuron_params3)
        self.parrot_neuron = nest.Create(
            'rate_transformer_sigmoid_gg_1998')

        self.multimeter = nest.Create("multimeter",
                                      params={'record_from': ['rate'],
                                              'interval': self.dt})

        # record rates and connect neurons
        self.neurons = self.rate_neuron_1 + \
            self.rate_neuron_2 + self.rate_neuron_3 + self.rate_neuron_4 + \
            self.rate_neuron_5

        nest.Connect(
            self.multimeter, self.neurons, 'all_to_all', {'delay': 10.})
        nest.Connect(
            self.multimeter, self.parrot_neuron, 'all_to_all', {'delay': 10.})

        nest.Connect(self.rate_neuron_drive, self.rate_neuron_1,
                     'all_to_all', {'model': 'rate_connection_delayed',
                                    'delay': self.delay,
                                    'weight': self.weight})

        nest.Connect(self.rate_neuron_drive, self.rate_neuron_2,
                     'all_to_all', {'model': 'rate_connection_instantaneous',
                                    'weight': self.weight})

        nest.Connect(self.rate_neuron_drive, self.rate_neuron_3,
                     'all_to_all', {'model': 'rate_connection_instantaneous',
                                    'weight': self.weight})

        nest.Connect(self.rate_neuron_drive, self.rate_neuron_4,
                     'all_to_all', {'model': 'rate_connection_instantaneous',
                                    'weight': self.weight})

        nest.Connect(self.rate_neuron_negative_drive, self.rate_neuron_5,
                     'all_to_all', {'model': 'rate_connection_instantaneous',
                                    'weight': self.weight})

        nest.Connect(self.rate_neuron_drive, self.parrot_neuron,
                     'all_to_all', {'model': 'rate_connection_instantaneous',
                                    'weight': self.weight})

    def test_RateNeuronDelay(self):
        """Check the delay of the connection"""

        # simulate
        nest.Simulate(self.simtime)

        # get noise from rate neuron
        events = nest.GetStatus(self.multimeter)[0]["events"]
        senders = events['senders']
        times = events['times'][np.where(senders == self.rate_neuron_1.get('global_id'))]
        rate_1 = events['rate'][np.where(senders == self.rate_neuron_1.get('global_id'))]
        rate_2 = events['rate'][np.where(senders == self.rate_neuron_2.get('global_id'))]

        delay_rate_1 = times[np.where(rate_1 > 0)[0][0]]
        test_delay_1 = self.delay + self.dt
        self.assertTrue(np.isclose(delay_rate_1, test_delay_1))
        self.assertTrue(rate_2[0] > 0.)

    def test_RateNeuronWeight(self):
        """Check the weight of the connection"""

        # simulate
        nest.Simulate(self.simtime)

        # get noise from rate neuron
        events = nest.GetStatus(self.multimeter)[0]["events"]
        senders = events['senders']
        rate_1 = events['rate'][np.where(senders == self.rate_neuron_1.get('global_id'))]

        value = rate_1[-1]
        value_test = self.drive * self.weight
        self.assertTrue(np.isclose(value, value_test))

    def test_RateNeuronNL(self):
        """Check the non-linearity of the neuron"""

        gs = [1., 2.]
        lin_sums = [True, False]

        for g, ls in zip(gs, lin_sums):

            nest.SetStatus(self.neurons, {'g': g, 'linear_summation': ls})

            # simulate
            nest.Simulate(self.simtime)

            # get noise from rate neuron
            events = nest.GetStatus(self.multimeter)[0]["events"]
            senders = events['senders']
            rate_1 = events['rate'][
                np.where(senders == self.rate_neuron_1.get('global_id'))][-1]
            rate_2 = events['rate'][
                np.where(senders == self.rate_neuron_2.get('global_id'))][-1]
            rate_3 = events['rate'][
<<<<<<< HEAD
                np.where(senders == self.rate_neuron_3.get('global_id'))][-1]
=======
                np.where(senders == self.rate_neuron_3)][-1]
            rate_4 = events['rate'][
                np.where(senders == self.rate_neuron_4)][-1]
>>>>>>> 251cb2f5

            rates = np.array([rate_1, rate_2, rate_3, rate_4])

            # for multiplicative coupling
            a = g * self.drive * self.weight * \
                nest.GetStatus(self.rate_neuron_4)[0]['g_ex']
            theta = nest.GetStatus(self.rate_neuron_4)[0]['theta_ex']

            if ls:

                rates_test = np.array(
                    [g * self.drive * self.weight,
                     np.tanh(g * self.drive * self.weight),
                     g * self.drive * self.weight * H(self.drive *
                                                      self.weight),
                     a * theta / (1 + a)])
            else:
                rates_test = np.array(
                    [g * self.drive * self.weight,
                     self.weight * np.tanh(g * self.drive),
                     self.weight * self.drive * g * H(self.drive),
                     a * theta / (1 + a)])

            self.assertTrue(np.allclose(rates, rates_test))

    def test_RectifyOutput(self):
        """Check the rectification of the output"""

        # simulate
        nest.Simulate(self.simtime)

        # get activity from rate neuron
        events = nest.GetStatus(self.multimeter)[0]["events"]
        senders = events['senders']
        rate_5 = events['rate'][np.where(senders == self.rate_neuron_5)]

        value = rate_5[-1]
        value_test = 0.
        self.assertTrue(np.isclose(value, value_test))

    def test_ParrotRateNeuron(self):
        """Check the parrot rate neuron with sigm non-linearity"""

        nest.SetStatus(self.parrot_neuron, {'g': 0.1})

        # simulate
        nest.Simulate(self.simtime)

        # get activity from rate neuron
        events = nest.GetStatus(self.multimeter)[0]["events"]
        senders = events['senders']
        parrot_rate = events['rate'][np.where(senders == self.parrot_neuron)]

        value = parrot_rate[-1]
        g = nest.GetStatus(self.parrot_neuron)[0]['g']
        value_test = (g * self.weight * self.drive)**4 / \
            (0.1**4 + (g * self.weight * self.drive)**4)
        self.assertTrue(np.isclose(value, value_test))


def suite():

    # makeSuite is sort of obsolete http://bugs.python.org/issue2721
    # using loadTestsFromTestCase instead.
    suite1 = unittest.TestLoader().loadTestsFromTestCase(
        RateNeuronCommunicationTestCase)
    return unittest.TestSuite([suite1])


def run():
    runner = unittest.TextTestRunner(verbosity=2)
    runner.run(suite())


if __name__ == "__main__":
    run()<|MERGE_RESOLUTION|>--- conflicted
+++ resolved
@@ -128,9 +128,13 @@
         # get noise from rate neuron
         events = nest.GetStatus(self.multimeter)[0]["events"]
         senders = events['senders']
-        times = events['times'][np.where(senders == self.rate_neuron_1.get('global_id'))]
-        rate_1 = events['rate'][np.where(senders == self.rate_neuron_1.get('global_id'))]
-        rate_2 = events['rate'][np.where(senders == self.rate_neuron_2.get('global_id'))]
+
+        rate_neuron_1_gid = self.rate_neuron_1.get('global_id')
+        times = events['times'][np.where(senders == rate_neuron_1_gid)]
+        rate_1 = events['rate'][np.where(senders == rate_neuron_1_gid)]
+
+        rate_neuron_2_gid = self.rate_neuron_2.get('global_id')
+        rate_2 = events['rate'][np.where(senders == rate_neuron_2_gid)]
 
         delay_rate_1 = times[np.where(rate_1 > 0)[0][0]]
         test_delay_1 = self.delay + self.dt
@@ -146,7 +150,9 @@
         # get noise from rate neuron
         events = nest.GetStatus(self.multimeter)[0]["events"]
         senders = events['senders']
-        rate_1 = events['rate'][np.where(senders == self.rate_neuron_1.get('global_id'))]
+
+        rate_neuron_1_gid = self.rate_neuron_1.get('global_id')
+        rate_1 = events['rate'][np.where(senders == rate_neuron_1_gid)]
 
         value = rate_1[-1]
         value_test = self.drive * self.weight
@@ -168,18 +174,18 @@
             # get noise from rate neuron
             events = nest.GetStatus(self.multimeter)[0]["events"]
             senders = events['senders']
-            rate_1 = events['rate'][
-                np.where(senders == self.rate_neuron_1.get('global_id'))][-1]
-            rate_2 = events['rate'][
-                np.where(senders == self.rate_neuron_2.get('global_id'))][-1]
-            rate_3 = events['rate'][
-<<<<<<< HEAD
-                np.where(senders == self.rate_neuron_3.get('global_id'))][-1]
-=======
-                np.where(senders == self.rate_neuron_3)][-1]
-            rate_4 = events['rate'][
-                np.where(senders == self.rate_neuron_4)][-1]
->>>>>>> 251cb2f5
+
+            rate_neuron_1_gid = self.rate_neuron_1.get('global_id')
+            rate_1 = events['rate'][np.where(senders == rate_neuron_1_gid)][-1]
+
+            rate_neuron_2_gid = self.rate_neuron_2.get('global_id')
+            rate_2 = events['rate'][np.where(senders == rate_neuron_2_gid)][-1]
+
+            rate_neuron_3_gid = self.rate_neuron_3.get('global_id')
+            rate_3 = events['rate'][np.where(senders == rate_neuron_3_gid)][-1]
+
+            rate_neuron_4_gid = self.rate_neuron_4.get('global_id')
+            rate_4 = events['rate'][np.where(senders == rate_neuron_4_gid)][-1]
 
             rates = np.array([rate_1, rate_2, rate_3, rate_4])
 
@@ -214,7 +220,9 @@
         # get activity from rate neuron
         events = nest.GetStatus(self.multimeter)[0]["events"]
         senders = events['senders']
-        rate_5 = events['rate'][np.where(senders == self.rate_neuron_5)]
+
+        rate_neuron_5_gid = self.rate_neuron_5.get('global_id')
+        rate_5 = events['rate'][np.where(senders == rate_neuron_5_gid)]
 
         value = rate_5[-1]
         value_test = 0.
@@ -231,7 +239,9 @@
         # get activity from rate neuron
         events = nest.GetStatus(self.multimeter)[0]["events"]
         senders = events['senders']
-        parrot_rate = events['rate'][np.where(senders == self.parrot_neuron)]
+
+        parrot_gid = self.parrot_neuron.get('global_id')
+        parrot_rate = events['rate'][np.where(senders == parrot_gid)]
 
         value = parrot_rate[-1]
         g = nest.GetStatus(self.parrot_neuron)[0]['g']
