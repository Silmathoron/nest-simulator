/*
 *  nest_names.cpp
 *
 *  This file is part of NEST.
 *
 *  Copyright (C) 2004 The NEST Initiative
 *
 *  NEST is free software: you can redistribute it and/or modify
 *  it under the terms of the GNU General Public License as published by
 *  the Free Software Foundation, either version 2 of the License, or
 *  (at your option) any later version.
 *
 *  NEST is distributed in the hope that it will be useful,
 *  but WITHOUT ANY WARRANTY; without even the implied warranty of
 *  MERCHANTABILITY or FITNESS FOR A PARTICULAR PURPOSE.  See the
 *  GNU General Public License for more details.
 *
 *  You should have received a copy of the GNU General Public License
 *  along with NEST.  If not, see <http://www.gnu.org/licenses/>.
 *
 */
#include "nest_names.h"

namespace nest
{
namespace names
{
const Name a( "a" );
const Name A( "A" );
const Name A_lower( "A_lower" );
const Name A_mean( "A_mean" );
const Name A_std( "A_std" );
const Name A_upper( "A_upper" );
const Name accumulator( "accumulator" );
const Name Act_h( "Act_h" );
const Name Act_m( "Act_m" );
const Name address( "address" );
const Name alpha_1( "alpha_1" );
const Name alpha_2( "alpha_2" );
const Name amplitude( "amplitude" );
const Name archiver_length( "archiver_length" );
const Name as( "as" );
const Name autapses( "autapses" );

const Name b( "b" );
const Name beta( "beta" );
const Name beta_Ca( "beta_Ca" );
const Name binary( "binary" );
const Name buffer_size( "buffer_size" );

const Name c( "c" );
const Name c_1( "c_1" );
const Name c_2( "c_2" );
const Name c_3( "c_3" );
const Name C_m( "C_m" );
const Name Ca( "Ca" );
const Name calibrate( "calibrate" );
const Name calibrate_node( "calibrate_node" );
const Name clear( "clear" );
const Name close_after_simulate( "close_after_simulate" );
const Name close_on_reset( "close_on_reset" );
const Name coeff_ex( "coeff_ex" );
const Name coeff_in( "coeff_in" );
const Name coeff_m( "coeff_m" );
const Name connection_count( "connection_count" );
const Name consistent_integration( "consistent_integration" );
const Name continuous( "continuous" );
const Name count_covariance( "count_covariance" );
const Name count_histogram( "count_histogram" );
const Name covariance( "covariance" );
const Name currents( "currents" );

const Name d( "d" );
const Name D_lower( "D_lower" );
const Name D_mean( "D_mean" );
const Name D_std( "D_std" );
const Name D_upper( "D_upper" );
const Name dead_time( "dead_time" );
const Name dead_time_random( "dead_time_random" );
const Name dead_time_shape( "dead_time_shape" );
const Name delay( "delay" );
const Name delays( "delays" );
const Name Delta_T( "Delta_T" );
const Name delta_tau( "delta_tau" );
const Name delta_u( "delta_u" );
const Name dg_ex( "dg_ex" );
const Name dg_in( "dg_in" );
const Name dhaene_det_spikes( "dhaene_det_spikes" );
const Name dhaene_max_geq_V_th( "dhaene_max_geq_V_th" );
const Name dhaene_quick1( "dhaene_quick1" );
const Name dhaene_quick2( "dhaene_quick2" );
const Name dhaene_tmax_lt_t1( "dhaene_tmax_lt_t1" );
const Name distribution( "distribution" );
const Name dt( "dt" );
const Name dU( "U" );
const Name dUs( "Us" );

const Name E_ahp( "E_ahp" );
const Name E_ex( "E_ex" );
const Name E_in( "E_in" );
const Name E_K( "E_K" );
const Name E_L( "E_L" );
const Name E_Na( "E_Na" );
const Name E_rr( "E_rr" );
const Name E_sfa( "E_sfa" );
const Name element_type( "element_type" );
const Name epoch( "epoch" );
const Name eps( "eps" );
const Name eq12( "eq12" );
const Name eq13( "eq13" );
const Name eq7( "eq7" );
const Name eq9( "eq9" );
const Name eqs7and9( "eqs7and9" );
const Name error( "error" );
const Name eta( "eta" );
const Name events( "events" );
const Name ex_spikes( "ex_spikes" );
const Name exc_conductance( "exc_conductance" );

const Name F_lower( "F_lower" );
const Name F_mean( "F_mean" );
const Name F_std( "F_std" );
const Name F_upper( "F_upper" );
const Name fbuffer_size( "fbuffer_size" );
const Name file( "file" );
const Name file_extension( "file_extension" );
const Name filename( "filename" );
const Name filenames( "filenames" );
const Name flush_after_simulate( "flush_after_simulate" );
const Name flush_records( "flush_records" );
const Name frequency( "frequency" );
const Name frozen( "frozen" );

const Name g( "g" );
const Name g_ahp( "g_ahp" );
const Name g_ex( "g_ex" );
const Name g_in( "g_in" );
const Name g_K( "g_K" );
const Name g_Kv1( "g_Kv1" );
const Name g_Kv3( "g_Kv3" );
const Name g_L( "g_L" );
const Name g_Na( "g_Na" );
const Name g_rr( "g_rr" );
const Name g_sfa( "g_sfa" );
const Name gamma( "gamma" );
const Name gamma_shape( "gamma_shape" );
const Name gaussian( "gaussian" );
const Name global_id( "global_id" );
const Name growth_curve( "growth_curve" );
const Name growth_rate( "growth_rate" );
const Name gsl_error_tol( "gsl_error_tol" );

const Name h( "h" );
const Name has_connections( "has_connections" );
const Name histogram( "histogram" );
const Name histogram_correction( "histogram_correction" );
const Name HMIN( "HMIN" );

const Name I( "I" );
const Name I_adapt( "I_adapt" );
const Name I_e( "I_e" );
const Name I_ex( "I_ex" );
const Name I_in( "I_in" );
const Name I_L( "I_L" );
const Name I_std( "I_std" );
const Name I_syn( "I_syn" );
const Name I_syn_ex( "I_syn_ex" );
const Name I_syn_in( "I_syn_in" );
const Name I_total( "I_total" );
const Name in_spikes( "in_spikes" );
const Name Inact_n( "Inact_n" );
const Name Inact_p( "Inact_p" );
const Name index_map( "index_map" );
const Name individual_spike_trains( "individual_spike_trains" );
const Name inh_conductance( "inh_conductance" );
const Name input_currents_ex( "input_currents_ex" );
const Name input_currents_in( "input_currents_in" );
const Name Interpol_Order( "Interpol_Order" );
const Name interval( "interval" );
const Name is_refractory( "is_refractory" );

const Name label( "label" );
const Name len_kernel( "len_kernel" );
const Name lin_left_geq_V_th( "lin_left_geq_V_th" );
const Name lin_max_geq_V_th( "lin_max_geq_V_th" );
const Name linear( "linear" );
const Name local( "local" );
const Name local_id( "local_id" );

const Name MAXERR( "MAXERR" );
const Name mean( "mean" );
const Name memory( "memory" );
const Name model( "model" );
const Name mother_rng( "mother_rng" );
const Name mother_seed( "mother_seed" );
const Name multapses( "multapses" );
const Name music_channel( "music_channel" );

const Name n( "n" );
const Name N( "N" );
const Name N_channels( "N_channels" );
const Name n_events( "n_events" );
const Name n_proc( "n_proc" );
const Name needs_prelim_update( "needs_prelim_update" );
const Name neuron( "neuron" );
const Name noise( "noise" );
const Name ns( "ns" );

const Name offset( "offset" );
const Name offsets( "offsets" );
const Name omega( "omega" );
const Name order( "order" );
const Name origin( "origin" );
const Name other( "other" );

const Name p( "p" );
const Name p_copy( "p_copy" );
const Name parent( "parent" );
const Name phase( "phase" );
const Name phi( "phi" );
const Name phi_th( "phi_th" );
const Name port( "port" );
const Name port_name( "port_name" );
const Name port_width( "port_width" );
const Name post_synaptic_element( "post_synaptic_element" );
const Name pot_spikes( "pot_spikes" );
const Name potentials( "potentials" );
const Name pre_synaptic_element( "pre_synaptic_element" );
const Name precise_times( "precise_times" );
const Name precision( "precision" );
const Name ps( "ps" );
const Name PSC_adapt_step( "PSC_adapt_step" );
const Name PSC_Unit_amplitude( "PSC_Unit_amplitude" );
const Name published( "published" );

const Name q_rr( "q_rr" );
const Name q_sfa( "q_sfa" );

const Name rate( "rate" );
const Name receptor_type( "receptor_type" );
const Name receptor_types( "receptor_types" );
const Name record_from( "record_from" );
const Name record_to( "record_to" );
const Name recordables( "recordables" );
const Name recorder( "recorder" );
const Name refractory_input( "refractory_input" );
const Name registered( "registered" );
const Name relative_amplitude( "relative_amplitude" );
const Name rho_0( "rho_0" );
const Name rms( "rms" );
const Name root_finding_epsilon( "root_finding_epsilon" );
const Name rport( "receptor" );
const Name rports( "receptors" );
const Name rule( "rule" );

const Name S( "S" );
const Name scientific( "scientific" );
const Name screen( "screen" );
const Name senders( "senders" );
const Name sion_chunksize( "sion_chunksize" );
const Name sion_collective( "sion_collective" );
const Name size_of( "sizeof" );
const Name source( "source" );
const Name spike( "spike" );
const Name spike_times( "spike_times" );
const Name start( "start" );
const Name state( "state" );
const Name std( "std" );
const Name std_mod( "std_mod" );
const Name stimulator( "stimulator" );
const Name stop( "stop" );
const Name structural_plasticity_synapses( "structural_plasticity_synapses" );
const Name structural_plasticity_update_interval( "structural_plasticity_update_interval" );
const Name structure( "structure" );
const Name success( "success" );
const Name synapse( "synapse" );
const Name synapse_label( "synapse_label" );
const Name synapse_model( "synapse_model" );
const Name synapse_modelid( "synapse_modelid" );
const Name synaptic_elements( "synaptic_elements" );

const Name t_lag( "t_lag" );
const Name t_origin( "t_origin" );
const Name t_ref( "t_ref" );
const Name t_ref_abs( "t_ref_abs" );
const Name t_ref_remaining( "t_ref_remaining" );
const Name t_ref_tot( "t_ref_tot" );
const Name t_spike( "t_spike" );
const Name target( "target" );
const Name target_thread( "target_thread" );
const Name targets( "targets" );
const Name tau_1( "tau_1" );
const Name tau_2( "tau_2" );
const Name tau_ahp( "tau_ahp" );
const Name tau_Ca( "tau_Ca" );
const Name tau_epsp( "tau_epsp" );
const Name tau_fac( "tau_fac" );
const Name tau_facs( "tau_facs" );
const Name tau_lcm( "tau_lcm" );
const Name tau_m( "tau_m" );
const Name tau_max( "tau_max" );
const Name tau_minus( "tau_minus" );
const Name tau_minus_triplet( "tau_minus_triplet" );
const Name tau_rec( "tau_rec" );
const Name tau_recs( "tau_recs" );
const Name tau_reset( "tau_reset" );
const Name tau_rr( "tau_rr" );
const Name tau_sfa( "tau_sfa" );
const Name tau_syn( "tau_syn" );
const Name tau_syn_ex( "tau_syn_ex" );
const Name tau_syn_in( "tau_syn_in" );
const Name tau_v( "tau_v" );
const Name tau_vacant( "tau_vacant" );
const Name tau_w( "tau_w" );
const Name taus_eta( "taus_eta" );
const Name taus_syn( "taus_syn" );
const Name theta( "theta" );
const Name thread( "thread" );
const Name thread_local_id( "thread_local_id" );
const Name time_in_steps( "time_in_steps" );
const Name times( "times" );
const Name to_accumulator( "to_accumulator" );
const Name to_file( "to_file" );
const Name to_memory( "to_memory" );
const Name to_screen( "to_screen" );
const Name Tstart( "Tstart" );
const Name Tstop( "Tstop" );

const Name u( "u" );
const Name U_lower( "U_lower" );
const Name U_m( "U_m" );
const Name U_mean( "U_mean" );
const Name U_std( "U_std" );
const Name U_upper( "U_upper" );
const Name update( "update" );
const Name update_node( "update_node" );
const Name us( "us" );

const Name V_epsp( "V_epsp" );
const Name V_m( "V_m" );
const Name V_min( "V_min" );
const Name V_noise( "V_noise" );
const Name V_peak( "V_peak" );
const Name V_reset( "V_reset" );
const Name V_th( "V_th" );
const Name V_th_alpha_1( "V_th_alpha_1" );
const Name V_th_alpha_2( "V_th_alpha_2" );
const Name V_th_v( "V_th_v" );
const Name vals_eta( "vals_eta" );
const Name vp( "vp" );

const Name w( "w" );
const Name weight( "weight" );
const Name weight_std( "weight_std" );
const Name weighted_spikes_ex( "weighted_spikes_ex" );
const Name weighted_spikes_in( "weighted_spikes_in" );
const Name weights( "weights" );
const Name with_noise( "with_noise" );
const Name with_reset( "with_reset" );
const Name withgid( "withgid" );
const Name withpath( "withpath" );
const Name withtime( "withtime" );
const Name withweight( "withweight" );

const Name x( "x" );
const Name xs( "xs" );

<<<<<<< HEAD
const Name recording( "recording" );
const Name logger( "logger" );
const Name ScreenLogger( "ScreenLogger" );
const Name ASCIILogger( "ASCIILogger" );
const Name SIONLogger( "SIONLogger" );
=======
const Name z( "z" );
const Name z_connected( "z_connected" );
>>>>>>> d570eb57
}
}<|MERGE_RESOLUTION|>--- conflicted
+++ resolved
@@ -365,15 +365,13 @@
 const Name x( "x" );
 const Name xs( "xs" );
 
-<<<<<<< HEAD
+const Name z( "z" );
+const Name z_connected( "z_connected" );
+
 const Name recording( "recording" );
 const Name logger( "logger" );
 const Name ScreenLogger( "ScreenLogger" );
 const Name ASCIILogger( "ASCIILogger" );
 const Name SIONLogger( "SIONLogger" );
-=======
-const Name z( "z" );
-const Name z_connected( "z_connected" );
->>>>>>> d570eb57
 }
 }