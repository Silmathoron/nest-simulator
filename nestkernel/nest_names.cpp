--- conflicted
+++ resolved
@@ -38,11 +38,6 @@
 const Name a_thresh_th( "a_thresh_th" );
 const Name a_thresh_tl( "a_thresh_tl" );
 const Name acceptable_latency( "acceptable_latency" );
-<<<<<<< HEAD
-const Name Act_h( "Act_h" );
-=======
-const Name accumulator( "accumulator" );
->>>>>>> e4f6b328
 const Name Act_m( "Act_m" );
 const Name Act_n( "Act_n" );
 const Name activity( "activity" );
