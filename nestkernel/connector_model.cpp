--- conflicted
+++ resolved
@@ -22,110 +22,24 @@
 
 #include "connector_model.h"
 
-
 namespace nest
 {
 
-<<<<<<< HEAD
-ConnectorModel::ConnectorModel( const std::string name )
+ConnectorModel::ConnectorModel( const std::string name,
+  bool is_primary,
+  bool has_delay )
   : name_( name )
   , default_delay_needs_check_( true )
-=======
-ConnectorModel::ConnectorModel( Network& net,
-  const std::string name,
-  bool is_primary,
-  bool has_delay )
-  : net_( net )
-  , min_delay_( Time::pos_inf() )
-  , max_delay_( Time::neg_inf() )
-  , num_connections_( 0 )
-  , default_delay_needs_check_( true )
-  , user_set_delay_extrema_( false )
-  , name_( name )
   , is_primary_( is_primary )
   , has_delay_( has_delay )
->>>>>>> f2bf8b00
 {
 }
 
 ConnectorModel::ConnectorModel( const ConnectorModel&, const std::string name )
   : name_( name )
   , default_delay_needs_check_( true )
-<<<<<<< HEAD
-=======
-  , user_set_delay_extrema_( cm.user_set_delay_extrema_ )
-  , name_( name )
   , is_primary_( cm.is_primary_ )
   , has_delay_( cm.has_delay_ )
-{
-  min_delay_.calibrate(); // in case of change in resolution
-  max_delay_.calibrate();
-}
-
-void
-ConnectorModel::update_delay_extrema( const double_t mindelay_cand, const double_t maxdelay_cand )
-{
-  // check min delay candidate
-  Time delay_cand = Time( Time::ms( mindelay_cand ) );
-  if ( delay_cand < min_delay_ )
-    min_delay_ = delay_cand;
-
-  // check max delay candidate
-  delay_cand = Time( Time::ms( maxdelay_cand ) );
-  if ( delay_cand > max_delay_ )
-    max_delay_ = delay_cand;
-}
-
-void
-ConnectorModel::assert_valid_delay_ms( double_t requested_new_delay )
-{
-  // We have to convert the delay in ms to a Time object then to steps and back the ms again
-  // in order to get the value in ms which can be represented with an integer number of steps
-  // in the currently chosen Time representation.
-  // See also bug #217, MH 08-04-23
-  // This is also done by creating a Time object out of the provided ms.
-  const Time new_delay = Time( Time::ms( requested_new_delay ) );
-
-  if ( new_delay < Time::get_resolution() )
-    throw BadDelay( new_delay.get_ms(), "Delay must be greater than or equal to resolution" );
-
-  // if already simulated, the new delay has to be checked against the
-  // min_delay and the max_delay which have been used during simulation
-  if ( net_.get_simulated() )
-  {
-    Time sim_min_delay = Time::step( net_.get_min_delay() );
-    Time sim_max_delay = Time::step( net_.get_max_delay() );
-    const bool bad_min_delay = new_delay < sim_min_delay;
-    const bool bad_max_delay = new_delay > sim_max_delay;
-
-    if ( bad_min_delay || bad_max_delay )
-      throw BadDelay( new_delay.get_ms(),
-        "Minimum and maximum delay cannot be changed after Simulate has been called." );
-  }
-
-  const bool new_min_delay = new_delay < min_delay_;
-  const bool new_max_delay = new_delay > max_delay_;
-
-  if ( new_min_delay )
-  {
-    if ( user_set_delay_extrema_ )
-      throw BadDelay( new_delay.get_ms(), "Delay must be greater than or equal to min_delay." );
-    else
-      update_delay_extrema( new_delay.get_ms(), max_delay_.get_ms() );
-  }
-
-  if ( new_max_delay )
-  {
-    if ( user_set_delay_extrema_ )
-      throw BadDelay( new_delay.get_ms(), "Delay must be smaller than or equal to max_delay." );
-    else
-      update_delay_extrema( min_delay_.get_ms(), new_delay.get_ms() );
-  }
-}
-
-void
-ConnectorModel::assert_two_valid_delays_steps( long_t new_delay1, long_t new_delay2 )
->>>>>>> f2bf8b00
 {
 }
 
