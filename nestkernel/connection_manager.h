--- conflicted
+++ resolved
@@ -272,8 +272,6 @@
 
   void send( thread t, index sgid, Event& e );
 
-  // void send_secondary( thread t, SecondaryEvent& e );
-
   void send_5g( const thread tid,
     const synindex syn_id,
     const index lcid,
@@ -609,13 +607,6 @@
   bool has_primary_connections_; //!< Whether primary connections (spikes) exist
 
   bool secondary_connections_exist_; //!< Whether secondary connections (e.g., gap junctions) exist
-<<<<<<< HEAD
-
-#ifndef DISABLE_COUNTS
-  void print_call_counts_connectors() const;
-#endif
-=======
->>>>>>> 58a099ad
 };
 
 inline DictionaryDatum&
