--- conflicted
+++ resolved
@@ -529,8 +529,6 @@
       "is called repeatedly with simulation times that are not multiples of "
       "the minimal delay." );
   }
-<<<<<<< HEAD
-=======
 
   call_update_();
 }
@@ -542,7 +540,6 @@
   {
     return;
   }
->>>>>>> 4a373f7c
 
   // Check for synchronicity of global rngs over processes
   if ( kernel().mpi_manager.get_num_processes() > 1 )
@@ -628,65 +625,6 @@
   LOG( M_INFO, "SimulationManager::resume", "Simulation finished." );
 }
 
-<<<<<<< HEAD
-size_t
-nest::SimulationManager::prepare_simulation_()
-{
-  assert( to_do_ != 0 ); // This is checked in simulate()
-
-  // Reset profiling timers and counters within event_delivery_manager
-  kernel().event_delivery_manager.reset_timers_counters();
-
-  // find shortest and longest delay across all MPI processes
-  // this call sets the member variables
-  kernel().connection_manager.update_delay_extrema_();
-  kernel().event_delivery_manager.init_moduli();
-
-  // Check for synchronicity of global rngs over processes.
-  // We need to do this ahead of any simulation in case random numbers
-  // have been consumed on the SLI level.
-  if ( kernel().mpi_manager.get_num_processes() > 1 )
-  {
-    if ( not kernel().mpi_manager.grng_synchrony(
-           kernel().rng_manager.get_grng()->ulrand( 100000 ) ) )
-    {
-      LOG( M_ERROR,
-        "SimulationManager::simulate",
-        "Global Random Number Generators are not synchronized prior to "
-        "simulation." );
-      throw KernelException();
-    }
-  }
-
-  // if at the beginning of a simulation, set up spike buffers
-  if ( not simulated_ )
-  {
-    kernel().event_delivery_manager.configure_spike_buffers();
-  }
-
-  kernel().node_manager.ensure_valid_thread_local_ids();
-  const size_t num_active_nodes = kernel().node_manager.prepare_nodes();
-
-  kernel().model_manager.create_secondary_events_prototypes();
-
-  // Check whether waveform relaxation is used on any MPI process
-  kernel().node_manager.check_wfr_use();
-
-  // we have to do enter_runtime after prepre_nodes, since we use
-  // calibrate to map the ports of MUSIC devices, which has to be done
-  // before enter_runtime
-  if ( not simulated_ ) // only enter the runtime mode once
-  {
-    double tick = Time::get_resolution().get_ms()
-      * kernel().connection_manager.get_min_delay();
-    kernel().music_manager.enter_runtime( tick );
-  }
-
-  return num_active_nodes;
-}
-
-=======
->>>>>>> 4a373f7c
 bool
 nest::SimulationManager::wfr_update_( Node* n )
 {
@@ -949,32 +887,6 @@
 }
 
 void
-<<<<<<< HEAD
-nest::SimulationManager::finalize_simulation_()
-{
-  if ( not simulated_ )
-  {
-    return;
-  }
-
-  // Check for synchronicity of global rngs over processes
-  // TODO: This seems double up, there is such a test at end of simulate()
-  if ( kernel().mpi_manager.get_num_processes() > 1
-    and not kernel().mpi_manager.grng_synchrony(
-          kernel().rng_manager.get_grng()->ulrand( 100000 ) ) )
-  {
-    throw KernelException(
-      "In SimulationManager::simulate(): "
-      "Global Random Number Generators are not "
-      "in sync at end of simulation." );
-  }
-
-  kernel().node_manager.finalize_nodes();
-}
-
-void
-=======
->>>>>>> 4a373f7c
 nest::SimulationManager::reset_network()
 {
   if ( not has_been_simulated() )
