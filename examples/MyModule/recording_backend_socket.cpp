--- conflicted
+++ resolved
@@ -71,17 +71,6 @@
   const std::vector< double >& double_values,
   const std::vector< long >& long_values )
 {
-<<<<<<< HEAD
-}
-
-void
-nest::RecordingBackendSocket::write( const RecordingDevice& device,
-  const Event& event,
-  const std::vector< double >& double_values,
-  const std::vector< long >& long_values )
-{
-=======
->>>>>>> 22abcf69
   if ( device.get_type() == RecordingDevice::SPIKE_DETECTOR )
   {
 #pragma omp critical
