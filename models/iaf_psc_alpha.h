--- conflicted
+++ resolved
@@ -312,20 +312,12 @@
   double
   get_input_currents_ex_() const
   {
-<<<<<<< HEAD
-    return S_.y2_ex_;
-=======
     return S_.I_ex_;
->>>>>>> 15f305b7
   }
   double
   get_input_currents_in_() const
   {
-<<<<<<< HEAD
-    return S_.y2_in_;
-=======
     return S_.I_in_;
->>>>>>> 15f305b7
   }
 
   // Data members -----------------------------------------------------------
