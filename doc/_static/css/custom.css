--- conflicted
+++ resolved
@@ -106,14 +106,6 @@
     background: rgba(255, 165, 0, 0.1);
 }
 
-<<<<<<< HEAD
-.rst-content dl:not(.docutils) dt {
-   border-top: None;
-   background: None;
-}
-
-=======
->>>>>>> 8ff81602
 .rst-content .admonition-title::before {
     display:none;
 }
@@ -159,7 +151,6 @@
    }
 
    .wy-table-responsive {
-<<<<<<< HEAD
       overflow: scroll;
       word-wrap: break-word;
    }
@@ -304,8 +295,4 @@
     div.wy-side-scroll li.toctree-l4 > a {
       padding: .4045em 5.663em !important;
   }
-} */
-=======
-      overflow: visible !important;
-   }
->>>>>>> 8ff81602
+} */