# -*- coding: utf-8 -*-
#
# conf.py
#
# This file is part of NEST.
#
# Copyright (C) 2004 The NEST Initiative
#
# NEST is free software: you can redistribute it and/or modify
# it under the terms of the GNU General Public License as published by
# the Free Software Foundation, either version 2 of the License, or
# (at your option) any later version.
#
# NEST is distributed in the hope that it will be useful,
# but WITHOUT ANY WARRANTY; without even the implied warranty of
# MERCHANTABILITY or FITNESS FOR A PARTICULAR PURPOSE.  See the
# GNU General Public License for more details.
#
# You should have received a copy of the GNU General Public License
# along with NEST.  If not, see <http://www.gnu.org/licenses/>.

"""
Readthedocs configuration file
------------------------------

Use:
sphinx-build -c ../extras/help_generator -b html . _build/html

"""

import sys
import os

import re

import pip

import subprocess

<<<<<<< HEAD
# import shlex
# import recommonmark

from recommonmark.parser import CommonMarkParser
from recommonmark.transform import AutoStructify
from mock import Mock as MagicMock

=======
from subprocess import check_output, CalledProcessError
from mock import Mock as MagicMock

source_suffix = ['.rst']
>>>>>>> 47a9175e

# If extensions (or modules to document with autodoc) are in another directory,
# add these directories to sys.path here. If the directory is relative to the
# documentation root, use os.path.abspath to make it absolute, like shown here.

doc_path = os.path.abspath(os.path.dirname(__file__))
root_path = os.path.abspath(doc_path + "/..")

sys.path.insert(0, os.path.abspath(root_path))
sys.path.insert(0, os.path.abspath(root_path + '/topology'))
sys.path.insert(0, os.path.abspath(root_path + '/pynest/'))
sys.path.insert(0, os.path.abspath(root_path + '/pynest/nest'))
sys.path.insert(0, os.path.abspath(doc_path))

<<<<<<< HEAD
try:
    print(subprocess.check_output(['pandoc', '--version']))
except subprocess.CalledProcessError:
    print("No pandoc on %s" % os.environ['PATH'])

def ConvertMarkdownFiles():
    for dirpath, dirnames, files in os.walk(os.path.dirname(__file__)):
        for f in files:
            if not f.endswith('.md'):
                continue
            ff = os.path.join(dirpath, f)
            print(ff)
            fb = os.path.basename(f)[:-3]
            print(fb)
            fo = fb + ".rst"
            args = ['pandoc', ff, '-o', fo]
            subprocess.check_output(args)
=======

# -- Mock pynestkernel ----------------------------------------------------
# The mock_kernel has to be imported after setting the correct sys paths.
from mock_kernel import convert  # noqa

# create mockfile
>>>>>>> 47a9175e

excfile = root_path + "/pynest/nest/lib/hl_api_exceptions.py"
infile = root_path + "/pynest/pynestkernel.pyx"
outfile = doc_path + "/pynestkernel_mock.py"

with open(excfile, 'r') as fexc, open(infile, 'r') as fin, open(outfile, 'w') as fout:
    mockedmodule = fexc.read() + "\n\n"
    mockedmodule += "from mock import MagicMock\n\n"
    mockedmodule += convert(fin)

    fout.write(mockedmodule)

# The pynestkernel_mock has to be imported after it is created.
import pynestkernel_mock  # noqa

sys.modules["nest.pynestkernel"] = pynestkernel_mock
sys.modules["nest.kernel"] = pynestkernel_mock


# -- General configuration ------------------------------------------------
# If your documentation needs a minimal Sphinx version, state it here.
#
extensions = [
    'sphinx_gallery.gen_gallery',
    'sphinx.ext.autodoc',
    'sphinx.ext.napoleon',
    'sphinx.ext.autosummary',
    'sphinx.ext.doctest',
    'sphinx.ext.intersphinx',
    'sphinx.ext.todo',
    'sphinx.ext.coverage',
    'sphinx.ext.mathjax',
<<<<<<< HEAD
]

# sphinx_gallery_conf = {
#    'doc_module': ('sphinx_gallery', 'numpy'),
#    # path to your examples scripts
#    'examples_dirs': '../pynest/examples',
#    # path where to save gallery generated examples
#    'gallery_dirs': 'auto_examples',
#    'backreferences_dir': False
# }
=======
    'breathe',
    'sphinx_tabs.tabs'
]

breathe_projects = {"EXTRACT_MODELS": "./xml/"}

breathe_default_project = "EXTRACT_MODELS"
>>>>>>> 47a9175e

mathjax_path = "https://cdnjs.cloudflare.com/ajax/libs/mathjax/2.7.4/MathJax.js?config=TeX-AMS-MML_HTMLorMML"  # noqa

# Add any paths that contain templates here, relative to this directory.
templates_path = ['_templates']

sphinx_gallery_conf = {
     # 'doc_module': ('sphinx_gallery', 'numpy'),
     # path to your examples scripts
     'examples_dirs': '../pynest/examples',
     # path where to save gallery generated examples
     'gallery_dirs': 'auto_examples',
     # 'backreferences_dir': False
     'plot_gallery': 'False'
}

master_doc = 'contents'

# General information about the project.
project = u'NEST simulator user documentation'
copyright = u'2004, nest-simulator'
author = u'nest-simulator'


# The version info for the project you're documenting, acts as replacement for
# |version| and |release|, also used in various other places throughout the
# built documents.
#
# The short X.Y version.
version = '1.0.0'
# The full version, including alpha/beta/rc tagss
release = '1.0.0'
# The language for content autogenerated by Sphinx. Refer to documentation
# for a list of supported languages.
#
# This is also used if you do content translation via gettext catalogs.
# Usually you set "language" from the command line for these cases.
language = None

# List of patterns, relative to source directory, that match files and
# directories to ignore when looking for source files.
# This patterns also effect to html_static_path and html_extra_path
exclude_patterns = ['_build', 'Thumbs.db', '.DS_Store', 'conngen',
                    'nest_by_example', 'README.md']

# The name of the Pygments (syntax highlighting) style to use.
pygments_style = 'manni'

# If true, `todo` and `todoList` produce output, else they produce nothing.
todo_include_todos = False

# add numbered figure link
numfig = True

numfig_secnum_depth = (2)
numfig_format = {'figure': 'Figure %s', 'table': 'Table %s',
                 'code-block': 'Code Block %s'}
# -- Options for HTML output ----------------------------------------------

# The theme to use for HTML and HTML Help pages.  See the documentation for
# a list of builtin themes.
#
html_theme = 'sphinx_rtd_theme'

# Theme options are theme-specific and customize the look and feel of a theme
# further.  For a list of options available for each theme, see the
# documentation.
#
# html_theme_options = {}

# Add any paths that contain custom static files (such as style sheets) here,
# relative to this directory. They are copied after the builtin static files,
# so a file named "default.css" will overwrite the builtin "default.css".
html_static_path = ['_static']

# -- Options for HTMLHelp output ------------------------------------------

# Output file base name for HTML help builder.
htmlhelp_basename = 'NESTsimulatordoc'

html_show_sphinx = False
html_show_copyright = False

# This way works for ReadTheDocs
# With this local 'make html' is broken!
github_doc_root = ''

intersphinx_mapping = {'https://docs.python.org/': None}

<<<<<<< HEAD
from doc.extractor_userdocs import ExtractUserDocs, relative_glob  # noqa
def config_inited_handler(app, config):
    ExtractUserDocs(
        relative_glob("models/*.h", "nestkernel/*.h", basedir='..'),
        outdir="from_cpp/"
    )
    ConvertMarkdownFiles()
=======
nitpick_ignore = [('py:class', 'None'),
                  ('py:class', 'optional'),
                  ('py:class', 's'),
                  ('cpp:identifier', 'CommonSynapseProperties'),
                  ('cpp:identifier', 'Connection<targetidentifierT>'),
                  ('cpp:identifier', 'Archiving_Node'),
                  ('cpp:identifier', 'DeviceNode'),
                  ('cpp:identifier', 'Node'),
                  ('cpp:identifier', 'Clopath_Archiving_Node'),
                  ('cpp:identifier', 'MessageHandler'),
                  ('cpp:identifer', 'CommonPropertiesHomW')]
>>>>>>> 47a9175e


def setup(app):
    app.add_stylesheet('css/custom.css')
    app.add_stylesheet('css/pygments.css')
    app.add_javascript("js/custom.js")
<<<<<<< HEAD
    app.add_javascript("js/copybutton.js")
    app.add_config_value('recommonmark_config', {
        'auto_toc_tree_section': 'Contents',
        'enable_inline_math': True,
        'enable_auto_doc_ref': True,
        'enable_eval_rst': True
    }, True)
    app.add_transform(AutoStructify)

    # for events see
    # https://www.sphinx-doc.org/en/master/extdev/appapi.html#sphinx-core-events
    app.connect('config-inited', config_inited_handler)

=======
>>>>>>> 47a9175e

# -- Options for LaTeX output ---------------------------------------------


latex_elements = {
    # The paper size ('letterpaper' or 'a4paper').
    #
    # 'papersize': 'letterpaper',

    # The font size ('10pt', '11pt' or '12pt').
    #
    # 'pointsize': '10pt',

    # Additional stuff for the LaTeX preamble.
    #
    # 'preamble': '',

    # Latex figure (float) alignment
    #
    # 'figure_align': 'htbp',
}

# Grouping the document tree into LaTeX files. List of tuples
# (source start file, target name, title,
#  author, documentclass [howto, manual, or own class]).
latex_documents = [
    (master_doc, 'NESTsimulator.tex', u'NEST Simulator Documentation',
     u'NEST Developer Community', 'manual'),
]


# -- Options for manual page output ---------------------------------------

# One entry per manual page. List of tuples
# (source start file, name, description, authors, manual section).
man_pages = [
    (master_doc, 'nestsimulator', u'NEST simulator Documentation',
     [author], 1)
]


# -- Options for Texinfo output -------------------------------------------

# Grouping the document tree into Texinfo files. List of tuples
# (source start file, target name, title, author,
#  dir menu entry, description, category)
texinfo_documents = [
    (master_doc, 'NESTsimulator', u'NEST simulator Documentation',
     author, 'NESTsimulator', 'One line description of project.',
     'Miscellaneous'),
]

# -- Options for readthedocs ----------------------------------------------
<<<<<<< HEAD
# on_rtd = os.environ.get('READTHEDOCS') == 'True'
# if on_rtd:
#    html_theme = 'alabaster'
# else:
#    html_theme = 'nat'
=======

models_with_documentation = (
    "models/multimeter",
    "models/spike_detector",
    "models/weight_recorder",
    "nestkernel/recording_backend_ascii",
    "nestkernel/recording_backend_memory",
    "nestkernel/recording_backend_screen",
    "nestkernel/recording_backend_sionlib",
)

pattern = r'BeginDocumentation((?:.|\n)*)EndDocumentation'
for model in models_with_documentation:
    with open("../%s.h" % model) as f:
        match = re.search(pattern, f.read())
        if match:
            rst_dir = "from_cpp/"
            if not os.path.exists(rst_dir):
                os.mkdir(rst_dir)
            rst_fname = rst_dir + os.path.basename(model) + ".rst"
            rst_file = open(rst_fname, "w")
            rst_file.write(match.group(1))
            rst_file.close()
            print("Wrote model documentation for model " + model)
        else:
            print("No documentation found for model " + model)
>>>>>>> 47a9175e
<|MERGE_RESOLUTION|>--- conflicted
+++ resolved
@@ -37,20 +37,10 @@
 
 import subprocess
 
-<<<<<<< HEAD
-# import shlex
-# import recommonmark
-
-from recommonmark.parser import CommonMarkParser
-from recommonmark.transform import AutoStructify
-from mock import Mock as MagicMock
-
-=======
 from subprocess import check_output, CalledProcessError
 from mock import Mock as MagicMock
 
 source_suffix = ['.rst']
->>>>>>> 47a9175e
 
 # If extensions (or modules to document with autodoc) are in another directory,
 # add these directories to sys.path here. If the directory is relative to the
@@ -65,32 +55,11 @@
 sys.path.insert(0, os.path.abspath(root_path + '/pynest/nest'))
 sys.path.insert(0, os.path.abspath(doc_path))
 
-<<<<<<< HEAD
-try:
-    print(subprocess.check_output(['pandoc', '--version']))
-except subprocess.CalledProcessError:
-    print("No pandoc on %s" % os.environ['PATH'])
-
-def ConvertMarkdownFiles():
-    for dirpath, dirnames, files in os.walk(os.path.dirname(__file__)):
-        for f in files:
-            if not f.endswith('.md'):
-                continue
-            ff = os.path.join(dirpath, f)
-            print(ff)
-            fb = os.path.basename(f)[:-3]
-            print(fb)
-            fo = fb + ".rst"
-            args = ['pandoc', ff, '-o', fo]
-            subprocess.check_output(args)
-=======
-
 # -- Mock pynestkernel ----------------------------------------------------
 # The mock_kernel has to be imported after setting the correct sys paths.
 from mock_kernel import convert  # noqa
 
 # create mockfile
->>>>>>> 47a9175e
 
 excfile = root_path + "/pynest/nest/lib/hl_api_exceptions.py"
 infile = root_path + "/pynest/pynestkernel.pyx"
@@ -123,18 +92,6 @@
     'sphinx.ext.todo',
     'sphinx.ext.coverage',
     'sphinx.ext.mathjax',
-<<<<<<< HEAD
-]
-
-# sphinx_gallery_conf = {
-#    'doc_module': ('sphinx_gallery', 'numpy'),
-#    # path to your examples scripts
-#    'examples_dirs': '../pynest/examples',
-#    # path where to save gallery generated examples
-#    'gallery_dirs': 'auto_examples',
-#    'backreferences_dir': False
-# }
-=======
     'breathe',
     'sphinx_tabs.tabs'
 ]
@@ -142,7 +99,6 @@
 breathe_projects = {"EXTRACT_MODELS": "./xml/"}
 
 breathe_default_project = "EXTRACT_MODELS"
->>>>>>> 47a9175e
 
 mathjax_path = "https://cdnjs.cloudflare.com/ajax/libs/mathjax/2.7.4/MathJax.js?config=TeX-AMS-MML_HTMLorMML"  # noqa
 
@@ -232,7 +188,6 @@
 
 intersphinx_mapping = {'https://docs.python.org/': None}
 
-<<<<<<< HEAD
 from doc.extractor_userdocs import ExtractUserDocs, relative_glob  # noqa
 def config_inited_handler(app, config):
     ExtractUserDocs(
@@ -240,7 +195,7 @@
         outdir="from_cpp/"
     )
     ConvertMarkdownFiles()
-=======
+
 nitpick_ignore = [('py:class', 'None'),
                   ('py:class', 'optional'),
                   ('py:class', 's'),
@@ -252,29 +207,16 @@
                   ('cpp:identifier', 'Clopath_Archiving_Node'),
                   ('cpp:identifier', 'MessageHandler'),
                   ('cpp:identifer', 'CommonPropertiesHomW')]
->>>>>>> 47a9175e
 
 
 def setup(app):
     app.add_stylesheet('css/custom.css')
     app.add_stylesheet('css/pygments.css')
     app.add_javascript("js/custom.js")
-<<<<<<< HEAD
-    app.add_javascript("js/copybutton.js")
-    app.add_config_value('recommonmark_config', {
-        'auto_toc_tree_section': 'Contents',
-        'enable_inline_math': True,
-        'enable_auto_doc_ref': True,
-        'enable_eval_rst': True
-    }, True)
-    app.add_transform(AutoStructify)
-
     # for events see
     # https://www.sphinx-doc.org/en/master/extdev/appapi.html#sphinx-core-events
     app.connect('config-inited', config_inited_handler)
 
-=======
->>>>>>> 47a9175e
 
 # -- Options for LaTeX output ---------------------------------------------
 
@@ -328,37 +270,3 @@
 ]
 
 # -- Options for readthedocs ----------------------------------------------
-<<<<<<< HEAD
-# on_rtd = os.environ.get('READTHEDOCS') == 'True'
-# if on_rtd:
-#    html_theme = 'alabaster'
-# else:
-#    html_theme = 'nat'
-=======
-
-models_with_documentation = (
-    "models/multimeter",
-    "models/spike_detector",
-    "models/weight_recorder",
-    "nestkernel/recording_backend_ascii",
-    "nestkernel/recording_backend_memory",
-    "nestkernel/recording_backend_screen",
-    "nestkernel/recording_backend_sionlib",
-)
-
-pattern = r'BeginDocumentation((?:.|\n)*)EndDocumentation'
-for model in models_with_documentation:
-    with open("../%s.h" % model) as f:
-        match = re.search(pattern, f.read())
-        if match:
-            rst_dir = "from_cpp/"
-            if not os.path.exists(rst_dir):
-                os.mkdir(rst_dir)
-            rst_fname = rst_dir + os.path.basename(model) + ".rst"
-            rst_file = open(rst_fname, "w")
-            rst_file.write(match.group(1))
-            rst_file.close()
-            print("Wrote model documentation for model " + model)
-        else:
-            print("No documentation found for model " + model)
->>>>>>> 47a9175e
