#!/bin/bash

# build.sh
#
# This file is part of NEST.
#
# Copyright (C) 2004 The NEST Initiative
#
# NEST is free software: you can redistribute it and/or modify
# it under the terms of the GNU General Public License as published by
# the Free Software Foundation, either version 2 of the License, or
# (at your option) any later version.
#
# NEST is distributed in the hope that it will be useful,
# but WITHOUT ANY WARRANTY; without even the implied warranty of
# MERCHANTABILITY or FITNESS FOR A PARTICULAR PURPOSE.  See the
# GNU General Public License for more details.
#
# You should have received a copy of the GNU General Public License
# along with NEST.  If not, see <http://www.gnu.org/licenses/>.


# This shell script is part of the NEST Travis CI build and test environment.
# It is invoked by the top-level Travis script '.travis.yml'.
#
# NOTE: This shell script is tightly coupled to Python script
#       'extras/parse_travis_log.py'. 
#       Any changes to message numbers (MSGBLDnnnn) or the variable name
#      'file_names' have effects on the build/test-log parsing process.


# Exit shell if any subcommand or pipline returns a non-zero status.
set -e

mkdir -p $HOME/.matplotlib
cat > $HOME/.matplotlib/matplotlibrc <<EOF
    backend : svg
EOF

# Set the NEST CMake-build configuration according to the build matrix in '.travis.yml'.
if [ "$xTHREADING" = "1" ] ; then
    CONFIGURE_THREADING="-Dwith-openmp=ON"
else
    CONFIGURE_THREADING="-Dwith-openmp=OFF"
fi

if [ "$xMPI" = "1" ] ; then
    CONFIGURE_MPI="-Dwith-mpi=ON"
else
    CONFIGURE_MPI="-Dwith-mpi=OFF"
fi

if [ "$xPYTHON" = "1" ] ; then
    CONFIGURE_PYTHON="-Dwith-python=ON"
else
    CONFIGURE_PYTHON="-Dwith-python=OFF"
fi

if [ "$xMUSIC" = "1" ] ; then
    CONFIGURE_MUSIC="-Dwith-music=$HOME/.cache/music.install"
else
    CONFIGURE_MUSIC="-Dwith-music=OFF"
fi

if [ "$xGSL" = "1" ] ; then
    CONFIGURE_GSL="-Dwith-gsl=ON"
else
    CONFIGURE_GSL="-Dwith-gsl=OFF"
fi

if [ "$xLTDL" = "1" ] ; then
    CONFIGURE_LTDL="-Dwith-ltdl=ON"
else
    CONFIGURE_LTDL="-Dwith-ltdl=OFF"
fi

if [ "$xREADLINE" = "1" ] ; then
    CONFIGURE_READLINE="-Dwith-readline=ON"
else
    CONFIGURE_READLINE="-Dwith-readline=OFF"
fi

<<<<<<< HEAD
if [ "$xSIONLIB" = "1" ] ; then
    CONFIGURE_SIONLIB="-Dwith-sionlib=$HOME/.cache/sionlib.install"
else
    CONFIGURE_SIONLIB="-Dwith-sionlib=OFF"
fi



=======
>>>>>>> 4a373f7c
NEST_VPATH=build
NEST_RESULT=result
NEST_RESULT=$(readlink -f $NEST_RESULT)

mkdir "$NEST_VPATH" "$NEST_RESULT"
mkdir "$NEST_VPATH/reports"

if [ "$xSTATIC_ANALYSIS" = "1" ] ; then
  echo
  echo "+ + + + + + + + + + + + + + + + + + + + + + + + + + + + + + + + + + + + + + + +"
  echo "+               S T A T I C   C O D E   A N A L Y S I S                       +"
  echo "+ + + + + + + + + + + + + + + + + + + + + + + + + + + + + + + + + + + + + + + +"

  echo "MSGBLD0010: Initializing VERA++ static code analysis."
  # Add the NEST profile to the VERA++ profiles.
  sudo cp ./extras/vera++.profile /usr/lib/vera++/profiles/nest
  echo "MSGBLD0020: VERA++ initialization completed."  

  if [ ! -f "$HOME/.cache/bin/cppcheck" ]; then
    echo "MSGBLD0030: Installing CPPCHECK version 1.69."
    # Build cppcheck version 1.69.
    git clone https://github.com/danmar/cppcheck.git
    cd cppcheck
    git checkout tags/1.69
    mkdir -p install
    make PREFIX=$HOME/.cache CFGDIR=$HOME/.cache/cfg HAVE_RULES=yes install
    cd ..
    echo "MSGBLD0040: CPPCHECK installation completed."

    echo "MSGBLD0050: Installing CLANG-FORMAT."
    wget --no-verbose http://llvm.org/releases/3.6.2/clang+llvm-3.6.2-x86_64-linux-gnu-ubuntu-14.04.tar.xz
    tar xf clang+llvm-3.6.2-x86_64-linux-gnu-ubuntu-14.04.tar.xz
    # Copy and not move because '.cache' may aleady contain other subdirectories and files.
    cp -R clang+llvm-3.6.2-x86_64-linux-gnu-ubuntu-14.04/* $HOME/.cache
    echo "MSGBLD0060: CLANG-FORMAT installation completed."

    # Remove these directories, otherwise the copyright-header check will complain.
    rm -rf ./cppcheck
    rm -rf ./clang+llvm-3.6.2-x86_64-linux-gnu-ubuntu-14.04
  fi

  # Ensure that the cppcheck and clang-format installation can be found.
  export PATH=$HOME/.cache/bin:$PATH
  
  echo "MSGBLD0070: Retrieving changed files."
  # Note: BUG: Extracting the filenames may not work in all cases. 
  #            The commit range might not properly reflect the history.
  #            see https://github.com/travis-ci/travis-ci/issues/2668
  if [ "$TRAVIS_PULL_REQUEST" != "false" ]; then
    echo "MSGBLD0080: PULL REQUEST: Retrieving changed files using GitHub API."
    file_names=`curl "https://api.github.com/repos/$TRAVIS_REPO_SLUG/pulls/$TRAVIS_PULL_REQUEST/files" | jq '.[] | .filename' | tr '\n' ' ' | tr '"' ' '`
  else
    echo "MSGBLD0090: Retrieving changed files using git diff."    
    file_names=`(git diff --name-only $TRAVIS_COMMIT_RANGE || echo "") | tr '\n' ' '`
  fi

  printf '%s\n' "$file_names" | while IFS= read -r line
  do
    for single_file_name in $file_names
    do
      echo "MSGBLD0095: File changed: $single_file_name"
    done
  done
  echo "MSGBLD0100: Retrieving changed files completed."

  printf '%s\n' "$file_names" | while IFS= read -r line
  do
    echo "MSGBLD0095: File changed: $line"
  done
  echo "MSGBLD0100: Retrieving changed files completed."
  echo

  sudo chmod +x ./extras/static_code_analysis.sh

  RUNS_ON_TRAVIS=true
  INCREMENTAL=false
  VERA=vera++
  CPPCHECK=cppcheck
  CLANG_FORMAT=clang-format
  PEP8=pep8
  PERFORM_VERA=true
  PERFORM_CPPCHECK=false
  PERFORM_CLANG_FORMAT=true
  PERFORM_PEP8=true

  ./extras/static_code_analysis.sh "$RUNS_ON_TRAVIS" "$INCREMENTAL" "$file_names" "$NEST_VPATH" "$VERA" "$CPPCHECK" "$CLANG_FORMAT" "$PEP8" \
  "$PERFORM_VERA" "$PERFORM_CPPCHECK" "$PERFORM_CLANG_FORMAT" "$PERFORM_PEP8"
fi   # Static code analysis.


cd "$NEST_VPATH"
cp ../examples/sli/nestrc.sli ~/.nestrc

echo
echo "+ + + + + + + + + + + + + + + + + + + + + + + + + + + + + + + + + + + + + + + +"
echo "+               C O N F I G U R E   N E S T   B U I L D                       +"
echo "+ + + + + + + + + + + + + + + + + + + + + + + + + + + + + + + + + + + + + + + +"
echo "MSGBLD0230: Configuring CMake."
cmake \
  -DCMAKE_INSTALL_PREFIX="$NEST_RESULT" \
  -Dwith-optimize=ON \
  -Dwith-warning=ON \
  $CONFIGURE_THREADING \
  $CONFIGURE_MPI \
  $CONFIGURE_PYTHON \
  $CONFIGURE_MUSIC \
  $CONFIGURE_GSL \
  $CONFIGURE_LTDL \
  $CONFIGURE_READLINE \
  $CONFIGURE_SIONLIB \
  ..
echo "MSGBLD0240: CMake configure completed."

echo
echo "+ + + + + + + + + + + + + + + + + + + + + + + + + + + + + + + + + + + + + + + +"
echo "+               B U I L D   N E S T                                           +"
echo "+ + + + + + + + + + + + + + + + + + + + + + + + + + + + + + + + + + + + + + + +"
echo "MSGBLD0250: Running Make."
make VERBOSE=1
echo "MSGBLD0260: Make completed."

echo
echo "+ + + + + + + + + + + + + + + + + + + + + + + + + + + + + + + + + + + + + + + +"
echo "+               I N S T A L L   N E S T                                       +"
echo "+ + + + + + + + + + + + + + + + + + + + + + + + + + + + + + + + + + + + + + + +"
echo "MSGBLD0270: Running make install."
make install
echo "MSGBLD0280: Make install completed."

echo
echo "+ + + + + + + + + + + + + + + + + + + + + + + + + + + + + + + + + + + + + + + +"
echo "+               R U N   N E S T   T E S T S U I T E                           +"
echo "+ + + + + + + + + + + + + + + + + + + + + + + + + + + + + + + + + + + + + + + +"
echo "MSGBLD0290: Running make installcheck."
make installcheck
echo "MSGBLD0300: Make installcheck completed."

if [ "$TRAVIS_PULL_REQUEST" != "false" ]; then
  echo "MSGBLD0310: This build was triggered by a pull request." >&2
  echo "MSGBLD0330: (WARNING) Build artifacts not uploaded to Amazon S3." >&2
fi

if [ "$TRAVIS_REPO_SLUG" != "nest/nest-simulator" ] ; then
  echo "MSGBLD0320: This build was from a forked repository and not from nest/nest-simulator." >&2
  echo "MSGBLD0330: (WARNING) Build artifacts not uploaded to Amazon S3." >&2
fi<|MERGE_RESOLUTION|>--- conflicted
+++ resolved
@@ -80,17 +80,12 @@
     CONFIGURE_READLINE="-Dwith-readline=OFF"
 fi
 
-<<<<<<< HEAD
 if [ "$xSIONLIB" = "1" ] ; then
     CONFIGURE_SIONLIB="-Dwith-sionlib=$HOME/.cache/sionlib.install"
 else
     CONFIGURE_SIONLIB="-Dwith-sionlib=OFF"
 fi
 
-
-
-=======
->>>>>>> 4a373f7c
 NEST_VPATH=build
 NEST_RESULT=result
 NEST_RESULT=$(readlink -f $NEST_RESULT)
