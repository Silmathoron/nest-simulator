/*
 *  test_rows_cols_pos.sli
 *
 *  This file is part of NEST.
 *
 *  Copyright (C) 2004 The NEST Initiative
 *
 *  NEST is free software: you can redistribute it and/or modify
 *  it under the terms of the GNU General Public License as published by
 *  the Free Software Foundation, either version 2 of the License, or
 *  (at your option) any later version.
 *
 *  NEST is distributed in the hope that it will be useful,
 *  but WITHOUT ANY WARRANTY; without even the implied warranty of
 *  MERCHANTABILITY or FITNESS FOR A PARTICULAR PURPOSE.  See the
 *  GNU General Public License for more details.
 *
 *  You should have received a copy of the GNU General Public License
 *  along with NEST.  If not, see <http://www.gnu.org/licenses/>.
 *
 */

% this test ensures that one can specify either rows&cols or positions,
% but not both

(unittest) run
/unittest using

% correct, rows & columns
{
<<<<<<< HEAD
=======
  ResetKernel
>>>>>>> bbcdd91e
  << /rows 1 /columns 1 /elements /iaf_psc_alpha >> CreateLayer
} pass_or_die

% correct, positions
{
<<<<<<< HEAD
=======
  ResetKernel
>>>>>>> bbcdd91e
  << /positions [[0. 0.]] /elements /iaf_psc_alpha >> CreateLayer
} pass_or_die

% incorrect, rows, columns, and positions
{
<<<<<<< HEAD
=======
  ResetKernel
>>>>>>> bbcdd91e
  << /rows 1 /columns 1 /positions [[0. 0.]] /elements /iaf_psc_alpha >> CreateLayer
} fail_or_die

% incorrect, only rows
{
<<<<<<< HEAD
=======
  ResetKernel
>>>>>>> bbcdd91e
  << /rows 1 /elements /iaf_psc_alpha >> CreateLayer
} fail_or_die

% incorrect, only columns
{
<<<<<<< HEAD
=======
  ResetKernel
>>>>>>> bbcdd91e
  << /columns 1 /elements /iaf_psc_alpha >> CreateLayer
} fail_or_die

endusing<|MERGE_RESOLUTION|>--- conflicted
+++ resolved
@@ -28,46 +28,31 @@
 
 % correct, rows & columns
 {
-<<<<<<< HEAD
-=======
   ResetKernel
->>>>>>> bbcdd91e
   << /rows 1 /columns 1 /elements /iaf_psc_alpha >> CreateLayer
 } pass_or_die
 
 % correct, positions
 {
-<<<<<<< HEAD
-=======
   ResetKernel
->>>>>>> bbcdd91e
   << /positions [[0. 0.]] /elements /iaf_psc_alpha >> CreateLayer
 } pass_or_die
 
 % incorrect, rows, columns, and positions
 {
-<<<<<<< HEAD
-=======
   ResetKernel
->>>>>>> bbcdd91e
   << /rows 1 /columns 1 /positions [[0. 0.]] /elements /iaf_psc_alpha >> CreateLayer
 } fail_or_die
 
 % incorrect, only rows
 {
-<<<<<<< HEAD
-=======
   ResetKernel
->>>>>>> bbcdd91e
   << /rows 1 /elements /iaf_psc_alpha >> CreateLayer
 } fail_or_die
 
 % incorrect, only columns
 {
-<<<<<<< HEAD
-=======
   ResetKernel
->>>>>>> bbcdd91e
   << /columns 1 /elements /iaf_psc_alpha >> CreateLayer
 } fail_or_die
 
